--- conflicted
+++ resolved
@@ -24,15 +24,8 @@
         
       - name: Build
         run: |
-<<<<<<< HEAD
-          cargo build teleprobe
-          cargo build teleprobe --release
-          cargo test teleprobe
-          cargo test teleprobe --release
-=======
           cargo build --manifest-path teleprobe/Cargo.toml
           cargo build --manifest-path teleprobe/Cargo.toml --release
           cargo test --manifest-path teleprobe/Cargo.toml
           cargo test --manifest-path teleprobe/Cargo.toml --release
->>>>>>> 53801fdb
     